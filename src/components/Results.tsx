
import { Progress } from '@/components/ui/progress';
<<<<<<< HEAD
import { Card, CardContent, CardHeader, CardTitle, CardDescription } from '@/components/ui/card';
import { Badge } from '@/components/ui/badge';
import { Tabs, TabsContent, TabsList, TabsTrigger } from '@/components/ui/tabs';
import { Button } from '@/components/ui/button';
import { ScrollArea } from '@/components/ui/scroll-area';
import { ExternalLink, Copy, Check, AlertTriangle, Shield, ShieldCheck, FileDown } from 'lucide-react';
import { useState } from 'react';
import PlagiarismReport from './PlagiarismReport';
=======
import { ExternalLink, ArrowRight, AlertTriangle, CheckCircle2 } from 'lucide-react';
import { Button } from '@/components/ui/button';
import { Alert, AlertTitle, AlertDescription } from '@/components/ui/alert';
>>>>>>> 0c0b13f2

interface ResultsProps {
  plagiarismPercentage: number;
  matches: Array<{
    textSnippet: string;
    sourceUrl: string;
    similarityScore?: number;
  }>;
  fullTextWithHighlights: string;
  onScanAnother?: () => void;
}

<<<<<<< HEAD
const Results = ({ plagiarismPercentage, matches, fullTextWithHighlights }: ResultsProps) => {
  const hasMatches = matches && matches.length > 0;
  const [copiedIndex, setCopiedIndex] = useState<number | null>(null);
  
  // Color based on plagiarism severity
  const getSeverityColor = (percentage: number) => {
    if (percentage < 15) return "bg-green-500";
    if (percentage < 30) return "bg-yellow-500";
    if (percentage < 50) return "bg-orange-500";
    return "bg-red-500";
  };
  
  // Get severity label
  const getSeverityLabel = (percentage: number) => {
    if (percentage < 15) return { text: "Low Similarity", icon: <ShieldCheck className="h-5 w-5 text-green-500" /> };
    if (percentage < 30) return { text: "Moderate Similarity", icon: <Shield className="h-5 w-5 text-yellow-500" /> };
    if (percentage < 50) return { text: "High Similarity", icon: <AlertTriangle className="h-5 w-5 text-orange-500" /> };
    return { text: "Very High Similarity", icon: <AlertTriangle className="h-5 w-5 text-red-500" /> };
  };
  
  // Copy text to clipboard
  const copyToClipboard = (text: string, index: number) => {
    navigator.clipboard.writeText(text);
    setCopiedIndex(index);
    setTimeout(() => setCopiedIndex(null), 2000);
  };
  
  const severityInfo = getSeverityLabel(plagiarismPercentage);
=======
const Results = ({ plagiarismPercentage, matches, fullTextWithHighlights, onScanAnother }: ResultsProps) => {
  const hasMatches = matches && matches.length > 0;
  const plagiarismLevel = plagiarismPercentage <= 20 ? 'low' : plagiarismPercentage <= 50 ? 'medium' : 'high';
>>>>>>> 0c0b13f2
  
  const getPlagiarismFeedback = () => {
    if (plagiarismPercentage <= 20) {
      return {
        icon: <CheckCircle2 className="h-5 w-5 text-green-500" />,
        title: 'Low Plagiarism Detected',
        description: 'Your content appears to be mostly original.',
        color: 'bg-green-500'
      };
    } else if (plagiarismPercentage <= 50) {
      return {
        icon: <AlertTriangle className="h-5 w-5 text-yellow-500" />,
        title: 'Moderate Plagiarism Detected',
        description: 'Some sections of your content match other sources.',
        color: 'bg-yellow-500'
      };
    } else {
      return {
        icon: <AlertTriangle className="h-5 w-5 text-red-500" />,
        title: 'High Plagiarism Detected',
        description: 'Significant portions of your content match other sources.',
        color: 'bg-red-500'
      };
    }
  };

  const feedback = getPlagiarismFeedback();

  return (
<<<<<<< HEAD
    <div className="space-y-8 animate-fade-in">
      {/* Main Score Card */}
      <Card className="overflow-hidden">
        <div className="relative">
          <div className={`absolute top-0 left-0 h-1 w-full ${getSeverityColor(plagiarismPercentage)}`}></div>
        </div>
        
        <CardHeader className="pb-3">
          <div className="flex justify-between items-start">
            <div>
              <CardTitle className="text-2xl font-bold">Plagiarism Analysis Results</CardTitle>
              <CardDescription>Analysis completed successfully</CardDescription>
            </div>
            <Badge 
              variant={plagiarismPercentage > 30 ? "destructive" : "outline"}
              className="text-sm px-3 py-1.5 font-medium"
            >
              {plagiarismPercentage.toFixed(1)}% Match
            </Badge>
          </div>
        </CardHeader>
        
        <CardContent>
          <div className="flex gap-4 items-center mb-2">
            {severityInfo.icon}
            <div className="flex-1">
              <div className="flex justify-between items-center mb-1">
                <span className="text-sm font-medium">{severityInfo.text}</span>
                <span className="text-xs text-muted-foreground">{plagiarismPercentage.toFixed(1)}%</span>
=======
    <div className="max-w-4xl mx-auto space-y-8 animate-fade-in">
      <div className="bg-white rounded-lg shadow-lg border p-8">
        {/* Score Section */}
        <div className="space-y-6">
          <div className="flex items-start justify-between">
            <div className="space-y-1">
              <h2 className="text-2xl font-semibold flex items-center gap-2">
                {feedback.icon}
                {feedback.title}
              </h2>
              <p className="text-muted-foreground">{feedback.description}</p>
            </div>
            
            <Button onClick={onScanAnother} variant="outline" className="hover:bg-secondary">
              Scan Another
              <ArrowRight className="ml-2 h-4 w-4" />
            </Button>
          </div>

          <div className="space-y-2">
            <div className="flex justify-between text-sm mb-1">
              <span>Similarity Score</span>
              <span className="font-medium">{plagiarismPercentage}%</span>
            </div>
            <Progress 
              value={plagiarismPercentage} 
              className={`h-3 ${feedback.color}`}
            />
          </div>
        </div>

        {/* Results Alert */}
        <Alert className="mt-6 bg-secondary/50">
          <AlertTitle className="text-foreground">Analysis Complete</AlertTitle>
          <AlertDescription>
            {hasMatches 
              ? `Found ${matches.length} matching ${matches.length === 1 ? 'source' : 'sources'} in your content.`
              : 'No matching sources found in your content.'}
          </AlertDescription>
        </Alert>
      </div>

      {/* Matched Sources Section */}
      <div className="bg-white rounded-lg shadow-lg border p-8">
        <h3 className="text-xl font-semibold mb-6">Matched Sources</h3>
        
        {hasMatches ? (
          <div className="space-y-4">
            {matches.map((match, index) => (
              <div key={index} className="p-6 border rounded-lg bg-secondary/20 hover:bg-secondary/30 transition-colors">
                <div className="flex justify-between items-start gap-4">
                  <div className="space-y-2 flex-1">
                    <p className="text-sm text-muted-foreground">Matched text:</p>
                    <p className="text-foreground">{match.textSnippet}</p>
                    <a 
                      href={match.sourceUrl} 
                      target="_blank" 
                      rel="noopener noreferrer" 
                      className="inline-flex items-center text-primary hover:underline mt-2 text-sm"
                    >
                      View source <ExternalLink className="ml-1 h-3 w-3" />
                    </a>
                  </div>
                  <div className="bg-primary/10 text-primary font-medium px-3 py-1 rounded-full text-sm whitespace-nowrap">
                    {(match.similarityScore * 100).toFixed(0)}% match
                  </div>
                </div>
>>>>>>> 0c0b13f2
              </div>
              <Progress 
                value={plagiarismPercentage} 
                className={`h-2 ${getSeverityColor(plagiarismPercentage)}`}
              />
            </div>
          </div>
<<<<<<< HEAD
          
          <p className="text-sm text-muted-foreground mt-4">
            {hasMatches 
              ? `Found ${matches.length} matching source${matches.length !== 1 ? 's' : ''}`
              : "No matching sources detected. Your content appears to be original."
            }
          </p>
          
          {/* Add PDF Report download button */}
          <div className="mt-4 flex justify-end">
            <PlagiarismReport 
              plagiarismPercentage={plagiarismPercentage}
              matches={matches}
              fullTextWithHighlights={fullTextWithHighlights}
            />
=======
        ) : (
          <div className="p-6 border rounded-lg bg-green-50 text-center">
            <p className="text-green-800">
              No matching sources found. Your content appears to be original.
            </p>
>>>>>>> 0c0b13f2
          </div>
        </CardContent>
      </Card>

<<<<<<< HEAD
      {/* Tabs for different views */}
      <Tabs defaultValue="sources" className="w-full">
        <TabsList className="grid w-full grid-cols-2">
          <TabsTrigger value="sources">Matched Sources</TabsTrigger>
          <TabsTrigger value="fulltext">Full Text Analysis</TabsTrigger>
        </TabsList>
        
        <TabsContent value="sources" className="mt-4">
          <Card>
            <CardHeader>
              <CardTitle className="text-lg">Matched Sources</CardTitle>
              <CardDescription>
                {hasMatches 
                  ? "The following sections of text match existing online sources"
                  : "No matching sources were found in our database"
                }
              </CardDescription>
            </CardHeader>
            <CardContent>
              {hasMatches ? (
                <div className="space-y-4">
                  {matches.map((match, index) => (
                    <div key={index} className="p-4 border rounded-lg bg-card hover:bg-accent/5 transition-colors">
                      <div className="flex justify-between items-start gap-4">
                        <div className="flex-1">
                          <div className="flex items-center gap-2 mb-2">
                            <Badge 
                              variant="secondary" 
                              className={`px-2 py-0.5 ${match.similarityScore && match.similarityScore > 0.8 ? 'bg-red-100 text-red-700' : ''}`}
                            >
                              {match.similarityScore ? `${(match.similarityScore * 100).toFixed(0)}%` : 'Match'}
                            </Badge>
                            <span className="text-xs text-muted-foreground truncate">
                              {new URL(match.sourceUrl).hostname.replace('www.', '')}
                            </span>
                          </div>
                          <div className="relative rounded bg-muted/50 p-3 text-sm">
                            <Button 
                              variant="ghost" 
                              size="sm" 
                              className="absolute top-1 right-1 h-6 w-6 p-0 opacity-70 hover:opacity-100"
                              onClick={() => copyToClipboard(match.textSnippet, index)}
                            >
                              {copiedIndex === index ? <Check className="h-3.5 w-3.5" /> : <Copy className="h-3.5 w-3.5" />}
                              <span className="sr-only">Copy</span>
                            </Button>
                            {match.textSnippet}
                          </div>
                        </div>
                      </div>
                      <div className="mt-3 flex items-center justify-between">
                        <a 
                          href={match.sourceUrl} 
                          target="_blank" 
                          rel="noopener noreferrer" 
                          className="text-primary text-sm flex items-center gap-1 hover:underline"
                        >
                          View source <ExternalLink className="h-3 w-3" />
                        </a>
                      </div>
                    </div>
                  ))}
                </div>
              ) : (
                <div className="flex flex-col items-center justify-center py-12 text-center">
                  <ShieldCheck className="h-16 w-16 text-green-500 mb-4" />
                  <h3 className="text-lg font-medium mb-2">No matching sources found</h3>
                  <p className="text-muted-foreground max-w-md">
                    Your content appears to be original. No significant matches were found in our database of online sources.
                  </p>
                </div>
              )}
            </CardContent>
          </Card>
        </TabsContent>
        
        <TabsContent value="fulltext" className="mt-4">
          <Card>
            <CardHeader>
              <CardTitle className="text-lg">Full Text Analysis</CardTitle>
              <CardDescription>
                Highlighted sections indicate potential matches with other sources
              </CardDescription>
            </CardHeader>
            <CardContent>
              <ScrollArea className="h-[500px] rounded-md border">
                <div className="p-4 prose prose-sm max-w-none">
                  <style {...({ jsx: true, global: true } as any)}>{`
                    .highlight {
                      background-color: rgba(255, 200, 0, 0.2);
                      border-bottom: 2px solid orange;
                      padding: 1px 0;
                    }
                  `}</style>
                  <div dangerouslySetInnerHTML={{ __html: fullTextWithHighlights }} />
                </div>
              </ScrollArea>
            </CardContent>
          </Card>
        </TabsContent>
      </Tabs>
=======
      {/* Full Text Analysis Section */}
      <div className="bg-white rounded-lg shadow-lg border p-8">
        <h3 className="text-xl font-semibold mb-6">Full Text Analysis</h3>
        <div 
          className="prose max-w-none p-6 border rounded-lg bg-secondary/10"
          dangerouslySetInnerHTML={{ __html: fullTextWithHighlights }}
        />
      </div>
>>>>>>> 0c0b13f2
    </div>
  );
};

export default Results;<|MERGE_RESOLUTION|>--- conflicted
+++ resolved
@@ -1,19 +1,8 @@
 
 import { Progress } from '@/components/ui/progress';
-<<<<<<< HEAD
-import { Card, CardContent, CardHeader, CardTitle, CardDescription } from '@/components/ui/card';
-import { Badge } from '@/components/ui/badge';
-import { Tabs, TabsContent, TabsList, TabsTrigger } from '@/components/ui/tabs';
-import { Button } from '@/components/ui/button';
-import { ScrollArea } from '@/components/ui/scroll-area';
-import { ExternalLink, Copy, Check, AlertTriangle, Shield, ShieldCheck, FileDown } from 'lucide-react';
-import { useState } from 'react';
-import PlagiarismReport from './PlagiarismReport';
-=======
 import { ExternalLink, ArrowRight, AlertTriangle, CheckCircle2 } from 'lucide-react';
 import { Button } from '@/components/ui/button';
 import { Alert, AlertTitle, AlertDescription } from '@/components/ui/alert';
->>>>>>> 0c0b13f2
 
 interface ResultsProps {
   plagiarismPercentage: number;
@@ -26,40 +15,9 @@
   onScanAnother?: () => void;
 }
 
-<<<<<<< HEAD
-const Results = ({ plagiarismPercentage, matches, fullTextWithHighlights }: ResultsProps) => {
-  const hasMatches = matches && matches.length > 0;
-  const [copiedIndex, setCopiedIndex] = useState<number | null>(null);
-  
-  // Color based on plagiarism severity
-  const getSeverityColor = (percentage: number) => {
-    if (percentage < 15) return "bg-green-500";
-    if (percentage < 30) return "bg-yellow-500";
-    if (percentage < 50) return "bg-orange-500";
-    return "bg-red-500";
-  };
-  
-  // Get severity label
-  const getSeverityLabel = (percentage: number) => {
-    if (percentage < 15) return { text: "Low Similarity", icon: <ShieldCheck className="h-5 w-5 text-green-500" /> };
-    if (percentage < 30) return { text: "Moderate Similarity", icon: <Shield className="h-5 w-5 text-yellow-500" /> };
-    if (percentage < 50) return { text: "High Similarity", icon: <AlertTriangle className="h-5 w-5 text-orange-500" /> };
-    return { text: "Very High Similarity", icon: <AlertTriangle className="h-5 w-5 text-red-500" /> };
-  };
-  
-  // Copy text to clipboard
-  const copyToClipboard = (text: string, index: number) => {
-    navigator.clipboard.writeText(text);
-    setCopiedIndex(index);
-    setTimeout(() => setCopiedIndex(null), 2000);
-  };
-  
-  const severityInfo = getSeverityLabel(plagiarismPercentage);
-=======
 const Results = ({ plagiarismPercentage, matches, fullTextWithHighlights, onScanAnother }: ResultsProps) => {
   const hasMatches = matches && matches.length > 0;
   const plagiarismLevel = plagiarismPercentage <= 20 ? 'low' : plagiarismPercentage <= 50 ? 'medium' : 'high';
->>>>>>> 0c0b13f2
   
   const getPlagiarismFeedback = () => {
     if (plagiarismPercentage <= 20) {
@@ -89,37 +47,6 @@
   const feedback = getPlagiarismFeedback();
 
   return (
-<<<<<<< HEAD
-    <div className="space-y-8 animate-fade-in">
-      {/* Main Score Card */}
-      <Card className="overflow-hidden">
-        <div className="relative">
-          <div className={`absolute top-0 left-0 h-1 w-full ${getSeverityColor(plagiarismPercentage)}`}></div>
-        </div>
-        
-        <CardHeader className="pb-3">
-          <div className="flex justify-between items-start">
-            <div>
-              <CardTitle className="text-2xl font-bold">Plagiarism Analysis Results</CardTitle>
-              <CardDescription>Analysis completed successfully</CardDescription>
-            </div>
-            <Badge 
-              variant={plagiarismPercentage > 30 ? "destructive" : "outline"}
-              className="text-sm px-3 py-1.5 font-medium"
-            >
-              {plagiarismPercentage.toFixed(1)}% Match
-            </Badge>
-          </div>
-        </CardHeader>
-        
-        <CardContent>
-          <div className="flex gap-4 items-center mb-2">
-            {severityInfo.icon}
-            <div className="flex-1">
-              <div className="flex justify-between items-center mb-1">
-                <span className="text-sm font-medium">{severityInfo.text}</span>
-                <span className="text-xs text-muted-foreground">{plagiarismPercentage.toFixed(1)}%</span>
-=======
     <div className="max-w-4xl mx-auto space-y-8 animate-fade-in">
       <div className="bg-white rounded-lg shadow-lg border p-8">
         {/* Score Section */}
@@ -187,144 +114,18 @@
                     {(match.similarityScore * 100).toFixed(0)}% match
                   </div>
                 </div>
->>>>>>> 0c0b13f2
               </div>
-              <Progress 
-                value={plagiarismPercentage} 
-                className={`h-2 ${getSeverityColor(plagiarismPercentage)}`}
-              />
-            </div>
+            ))}
           </div>
-<<<<<<< HEAD
-          
-          <p className="text-sm text-muted-foreground mt-4">
-            {hasMatches 
-              ? `Found ${matches.length} matching source${matches.length !== 1 ? 's' : ''}`
-              : "No matching sources detected. Your content appears to be original."
-            }
-          </p>
-          
-          {/* Add PDF Report download button */}
-          <div className="mt-4 flex justify-end">
-            <PlagiarismReport 
-              plagiarismPercentage={plagiarismPercentage}
-              matches={matches}
-              fullTextWithHighlights={fullTextWithHighlights}
-            />
-=======
         ) : (
           <div className="p-6 border rounded-lg bg-green-50 text-center">
             <p className="text-green-800">
               No matching sources found. Your content appears to be original.
             </p>
->>>>>>> 0c0b13f2
           </div>
-        </CardContent>
-      </Card>
+        )}
+      </div>
 
-<<<<<<< HEAD
-      {/* Tabs for different views */}
-      <Tabs defaultValue="sources" className="w-full">
-        <TabsList className="grid w-full grid-cols-2">
-          <TabsTrigger value="sources">Matched Sources</TabsTrigger>
-          <TabsTrigger value="fulltext">Full Text Analysis</TabsTrigger>
-        </TabsList>
-        
-        <TabsContent value="sources" className="mt-4">
-          <Card>
-            <CardHeader>
-              <CardTitle className="text-lg">Matched Sources</CardTitle>
-              <CardDescription>
-                {hasMatches 
-                  ? "The following sections of text match existing online sources"
-                  : "No matching sources were found in our database"
-                }
-              </CardDescription>
-            </CardHeader>
-            <CardContent>
-              {hasMatches ? (
-                <div className="space-y-4">
-                  {matches.map((match, index) => (
-                    <div key={index} className="p-4 border rounded-lg bg-card hover:bg-accent/5 transition-colors">
-                      <div className="flex justify-between items-start gap-4">
-                        <div className="flex-1">
-                          <div className="flex items-center gap-2 mb-2">
-                            <Badge 
-                              variant="secondary" 
-                              className={`px-2 py-0.5 ${match.similarityScore && match.similarityScore > 0.8 ? 'bg-red-100 text-red-700' : ''}`}
-                            >
-                              {match.similarityScore ? `${(match.similarityScore * 100).toFixed(0)}%` : 'Match'}
-                            </Badge>
-                            <span className="text-xs text-muted-foreground truncate">
-                              {new URL(match.sourceUrl).hostname.replace('www.', '')}
-                            </span>
-                          </div>
-                          <div className="relative rounded bg-muted/50 p-3 text-sm">
-                            <Button 
-                              variant="ghost" 
-                              size="sm" 
-                              className="absolute top-1 right-1 h-6 w-6 p-0 opacity-70 hover:opacity-100"
-                              onClick={() => copyToClipboard(match.textSnippet, index)}
-                            >
-                              {copiedIndex === index ? <Check className="h-3.5 w-3.5" /> : <Copy className="h-3.5 w-3.5" />}
-                              <span className="sr-only">Copy</span>
-                            </Button>
-                            {match.textSnippet}
-                          </div>
-                        </div>
-                      </div>
-                      <div className="mt-3 flex items-center justify-between">
-                        <a 
-                          href={match.sourceUrl} 
-                          target="_blank" 
-                          rel="noopener noreferrer" 
-                          className="text-primary text-sm flex items-center gap-1 hover:underline"
-                        >
-                          View source <ExternalLink className="h-3 w-3" />
-                        </a>
-                      </div>
-                    </div>
-                  ))}
-                </div>
-              ) : (
-                <div className="flex flex-col items-center justify-center py-12 text-center">
-                  <ShieldCheck className="h-16 w-16 text-green-500 mb-4" />
-                  <h3 className="text-lg font-medium mb-2">No matching sources found</h3>
-                  <p className="text-muted-foreground max-w-md">
-                    Your content appears to be original. No significant matches were found in our database of online sources.
-                  </p>
-                </div>
-              )}
-            </CardContent>
-          </Card>
-        </TabsContent>
-        
-        <TabsContent value="fulltext" className="mt-4">
-          <Card>
-            <CardHeader>
-              <CardTitle className="text-lg">Full Text Analysis</CardTitle>
-              <CardDescription>
-                Highlighted sections indicate potential matches with other sources
-              </CardDescription>
-            </CardHeader>
-            <CardContent>
-              <ScrollArea className="h-[500px] rounded-md border">
-                <div className="p-4 prose prose-sm max-w-none">
-                  <style {...({ jsx: true, global: true } as any)}>{`
-                    .highlight {
-                      background-color: rgba(255, 200, 0, 0.2);
-                      border-bottom: 2px solid orange;
-                      padding: 1px 0;
-                    }
-                  `}</style>
-                  <div dangerouslySetInnerHTML={{ __html: fullTextWithHighlights }} />
-                </div>
-              </ScrollArea>
-            </CardContent>
-          </Card>
-        </TabsContent>
-      </Tabs>
-=======
       {/* Full Text Analysis Section */}
       <div className="bg-white rounded-lg shadow-lg border p-8">
         <h3 className="text-xl font-semibold mb-6">Full Text Analysis</h3>
@@ -333,7 +134,6 @@
           dangerouslySetInnerHTML={{ __html: fullTextWithHighlights }}
         />
       </div>
->>>>>>> 0c0b13f2
     </div>
   );
 };
