# PureText AI

> **AI-Powered Plagiarism Detection and Content Authenticity Platform**

PureText AI is an advanced plagiarism checker that uses AI to deeply understand submitted documents, categorize their themes, and perform highly targeted plagiarism searches across the internet. Our mission is to ensure the purity of every word.

*Ensure originality, elevate integrity with AI.*

![last-commit](https://img.shields.io/github/last-commit/syedd07/PureText-AI?style=flat&logo=git&logoColor=white&color=0080ff)
![repo-top-language](https://img.shields.io/github/languages/top/syedd07/PureText-AI?style=flat&color=0080ff)
![repo-language-count](https://img.shields.io/github/languages/count/syedd07/PureText-AI?style=flat&color=0080ff)

*Built with the tools and technologies:*

<<<<<<< HEAD
- FAISS for fast similarity search
- Google Programmable Search Engine for targeted web searches
- Scrapy/BeautifulSoup for web scraping
- Support for multiple document formats (PDF, DOCX, TXT)
- User-friendly interface with modern design
- Detailed plagiarism reports and feedback
- Modular and scalable architecture for future expansion
- Scalable architecture with API readiness

## 📖 Use Cases

- Educational institutions looking to maintain academic integrity
- Content creators wanting to ensure originality
- Businesses needing to verify the authenticity of documents
- Researchers wanting to check the originality of their work
=======
![JSON](https://img.shields.io/badge/JSON-000000.svg?style=flat&logo=JSON&logoColor=white)
![Markdown](https://img.shields.io/badge/Markdown-000000.svg?style=flat&logo=Markdown&logoColor=white)
![npm](https://img.shields.io/badge/npm-CB3837.svg?style=flat&logo=npm&logoColor=white)
![Autoprefixer](https://img.shields.io/badge/Autoprefixer-DD3735.svg?style=flat&logo=Autoprefixer&logoColor=white)
![PostCSS](https://img.shields.io/badge/PostCSS-DD3A0A.svg?style=flat&logo=PostCSS&logoColor=white)
![JavaScript](https://img.shields.io/badge/JavaScript-F7DF1E.svg?style=flat&logo=JavaScript&logoColor=black)
![FastAPI](https://img.shields.io/badge/FastAPI-009688.svg?style=flat&logo=FastAPI&logoColor=white)
![React](https://img.shields.io/badge/React-61DAFB.svg?style=flat&logo=React&logoColor=black)
![NumPy](https://img.shields.io/badge/NumPy-013243.svg?style=flat&logo=NumPy&logoColor=white)
![Python](https://img.shields.io/badge/Python-3776AB.svg?style=flat&logo=Python&logoColor=white)
![TypeScript](https://img.shields.io/badge/TypeScript-3178C6.svg?style=flat&logo=TypeScript&logoColor=white)
![Zod](https://img.shields.io/badge/Zod-3E67B1.svg?style=flat&logo=Zod&logoColor=white)
![Vite](https://img.shields.io/badge/Vite-646CFF.svg?style=flat&logo=Vite&logoColor=white)
![ESLint](https://img.shields.io/badge/ESLint-4B32C3.svg?style=flat&logo=ESLint&logoColor=white)
![datefns](https://img.shields.io/badge/datefns-770C56.svg?style=flat&logo=date-fns&logoColor=white)
![React Hook Form](https://img.shields.io/badge/React%20Hook%20Form-EC5990.svg?style=flat&logo=React-Hook-Form&logoColor=white)
![Pydantic](https://img.shields.io/badge/Pydantic-E92063.svg?style=flat&logo=Pydantic&logoColor=white)
![Chart.js](https://img.shields.io/badge/Chart.js-FF6384.svg?style=flat&logo=chartdotjs&logoColor=white)
>>>>>>> 0dd9e48a

---
## Overview

**PureText-AI** is an AI-powered platform designed to detect plagiarism and verify content authenticity with precision.

### Why PureText-AI?`

This project aims to enhance content integrity by providing advanced analysis tools for developers and content creators. The core features include:

- 🧠 **AI-Powered Plagiarism Detection:** Leverages sophisticated algorithms to ensure originality in documents.
- 📊 **Detailed Reporting:** Generates comprehensive feedback and reports on plagiarism findings.
- 🖥️ **User-Friendly Interface:** Designed for seamless interaction, enhancing the overall user experience.
- 📁 **File Upload Support:** Allows users to check various file formats (PDF, DOCX, TXT) for plagiarism.
- ⚡ **Real-Time Feedback:** Offers immediate insights during the plagiarism checking process.
- 📱 **Responsive Design:** Ensures accessibility across devices, improving usability.

---
### Prerequisites

This project requires the following dependencies:

- **Programming Language:** TypeScript
- **Package Manager:** Npm, Pip

## 🚀 Getting Started

1. **Clone the Repository**
   ```bash
   git clone https://github.com/syedd07/PureText-AI.git
   cd PureText-AI
<<<<<<< HEAD
   ```
=======

2. **Install the dependencies:**
   Using npm:
   ```bash
   npm install
>>>>>>> 0dd9e48a
<|MERGE_RESOLUTION|>--- conflicted
+++ resolved
@@ -12,23 +12,6 @@
 
 *Built with the tools and technologies:*
 
-<<<<<<< HEAD
-- FAISS for fast similarity search
-- Google Programmable Search Engine for targeted web searches
-- Scrapy/BeautifulSoup for web scraping
-- Support for multiple document formats (PDF, DOCX, TXT)
-- User-friendly interface with modern design
-- Detailed plagiarism reports and feedback
-- Modular and scalable architecture for future expansion
-- Scalable architecture with API readiness
-
-## 📖 Use Cases
-
-- Educational institutions looking to maintain academic integrity
-- Content creators wanting to ensure originality
-- Businesses needing to verify the authenticity of documents
-- Researchers wanting to check the originality of their work
-=======
 ![JSON](https://img.shields.io/badge/JSON-000000.svg?style=flat&logo=JSON&logoColor=white)
 ![Markdown](https://img.shields.io/badge/Markdown-000000.svg?style=flat&logo=Markdown&logoColor=white)
 ![npm](https://img.shields.io/badge/npm-CB3837.svg?style=flat&logo=npm&logoColor=white)
@@ -47,7 +30,6 @@
 ![React Hook Form](https://img.shields.io/badge/React%20Hook%20Form-EC5990.svg?style=flat&logo=React-Hook-Form&logoColor=white)
 ![Pydantic](https://img.shields.io/badge/Pydantic-E92063.svg?style=flat&logo=Pydantic&logoColor=white)
 ![Chart.js](https://img.shields.io/badge/Chart.js-FF6384.svg?style=flat&logo=chartdotjs&logoColor=white)
->>>>>>> 0dd9e48a
 
 ---
 ## Overview
@@ -79,12 +61,8 @@
    ```bash
    git clone https://github.com/syedd07/PureText-AI.git
    cd PureText-AI
-<<<<<<< HEAD
-   ```
-=======
 
 2. **Install the dependencies:**
    Using npm:
    ```bash
    npm install
->>>>>>> 0dd9e48a
