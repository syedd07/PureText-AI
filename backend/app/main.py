--- conflicted
+++ resolved
@@ -11,7 +11,6 @@
 from app.api.endpoints import plagiarism, analyze
 from app.api.endpoints import test
 
-<<<<<<< HEAD
 @asynccontextmanager
 async def lifespan(app: FastAPI):
     # Startup: Initialize services on startup
@@ -65,66 +64,3 @@
         port=settings.API_PORT,
         reload=settings.DEBUG
     )
-=======
-# Enhanced logging
-logging.basicConfig(level=logging.INFO)
-logger = logging.getLogger(__name__)
-logger.info("Starting application initialization...")
-
-try:
-    # Log environment details
-    logger.info(f"Python version: {sys.version}")
-    logger.info(f"Current working directory: {os.getcwd()}")
-    logger.info(f"Files in current directory: {os.listdir('.')}")
-    
-    def create_application() -> FastAPI:
-        logger.info("Creating FastAPI application...")
-        application = FastAPI(
-            title=settings.PROJECT_NAME,
-            description="Plagiarism detection API for PureText AI",
-            version="0.1.0"
-        )
-
-        # Configure CORS
-        logger.info(f"Setting up CORS with origins: {settings.CORS_ORIGINS}")
-        application.add_middleware(
-            CORSMiddleware,
-            allow_origins=settings.CORS_ORIGINS,
-            allow_credentials=True,
-            allow_methods=["*"],
-            allow_headers=["*"],
-        )
-
-        # Include API routes
-        logger.info("Including API routes...")
-        application.include_router(analyze.router, prefix="/api", tags=["analysis"])
-        application.include_router(plagiarism.router, prefix="/api", tags=["plagiarism"])
-
-        @application.get("/", tags=["health"])
-        async def health_check():
-            """
-            Health check endpoint for the API
-            """
-            return {"status": "ok", "service": "PureText AI API"}
-        
-        logger.info("Application created successfully")
-        return application
-
-    # Create app inside try block to catch startup errors
-    app = create_application()
-    logger.info("Application initialization complete")
-    
-except Exception as e:
-    # Log detailed error information
-    logger.error(f"ERROR DURING STARTUP: {str(e)}")
-    import traceback
-    logger.error(f"Traceback: {traceback.format_exc()}")
-    print(f"CRITICAL ERROR: {str(e)}", file=sys.stderr)
-    
-    # Create a minimal app that will at least start
-    app = FastAPI()
-    
-    @app.get("/")
-    def error_app():
-        return {"status": "error", "message": f"App failed to initialize: {str(e)}"}
->>>>>>> 0dd9e48a
