# FastAPI framework
fastapi==0.95.1
uvicorn==0.22.0
<<<<<<< HEAD
python-multipart==0.0.6
=======
python-multipart==0.0.18  # Needed for file uploads
>>>>>>> 0dd9e48a

# Environment variables
python-dotenv==1.0.0

<<<<<<< HEAD
# HTTP clients
httpx==0.24.0
aiohttp==3.8.4
=======
# HTTP client
httpx==0.24.0
>>>>>>> 0dd9e48a

# Core dependencies
numpy==1.24.3
<<<<<<< HEAD
sentence-transformers==2.2.2
nltk==3.8.1

# Web scraping
zyte-api==0.4.0
beautifulsoup4==4.12.0
playwright==1.36.0

# Utilities
pydantic==1.10.8
pydantic-settings==2.0.3
=======
sentence-transformers==2.2.2  # Add this - needed for embeddings
# faiss-cpu==1.7.4  # Add this but with a lightweight version

# Web scraping
zyte-api==0.4.0

# Utilities
pydantic==1.10.8
nltk==3.8.1  # Add this - needed for sentence splitting
>>>>>>> 0dd9e48a
<|MERGE_RESOLUTION|>--- conflicted
+++ resolved
@@ -1,39 +1,16 @@
 # FastAPI framework
 fastapi==0.95.1
 uvicorn==0.22.0
-<<<<<<< HEAD
-python-multipart==0.0.6
-=======
 python-multipart==0.0.18  # Needed for file uploads
->>>>>>> 0dd9e48a
 
 # Environment variables
 python-dotenv==1.0.0
 
-<<<<<<< HEAD
-# HTTP clients
-httpx==0.24.0
-aiohttp==3.8.4
-=======
 # HTTP client
 httpx==0.24.0
->>>>>>> 0dd9e48a
 
 # Core dependencies
 numpy==1.24.3
-<<<<<<< HEAD
-sentence-transformers==2.2.2
-nltk==3.8.1
-
-# Web scraping
-zyte-api==0.4.0
-beautifulsoup4==4.12.0
-playwright==1.36.0
-
-# Utilities
-pydantic==1.10.8
-pydantic-settings==2.0.3
-=======
 sentence-transformers==2.2.2  # Add this - needed for embeddings
 # faiss-cpu==1.7.4  # Add this but with a lightweight version
 
@@ -42,5 +19,4 @@
 
 # Utilities
 pydantic==1.10.8
-nltk==3.8.1  # Add this - needed for sentence splitting
->>>>>>> 0dd9e48a
+nltk==3.8.1  # Add this - needed for sentence splitting